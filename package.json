{
  "name": "@react/react-spectrum",
  "version": "1.4.1",
  "description": "Spectrum UI components in React",
  "repository": {
    "type": "git",
    "url": "https://github.com/Livefyre/react-spectrum"
  },
  "scripts": {
    "start": "make run",
    "test": "make test"
  },
  "peerDependencies": {
    "react": "^0.14.0 || ^15.0.0",
    "react-dom": "^0.14.0 || ^15.0.0"
  },
  "dependencies": {
    "autobind-decorator": "^1.4.0",
    "classnames": "^2.2.5",
<<<<<<< HEAD
    "devongovett-react-overlays": "^0.8.2",
=======
    "devongovett-react-overlays": "^0.8.3",
>>>>>>> f94e9826
    "moment": "^2.15.1",
    "moment-range": "^3.0.3",
    "react-transition-group": "^2.2.0",
    "stringify": "^5.1.0"
  },
  "devDependencies": {
    "@coralui/coralui-core": "^4.4.0",
    "@kadira/react-storybook-addon-info": "^3.2.4",
    "@kadira/storybook": "^2.24.1",
    "@kadira/storybook-addon-knobs": "^1.3.3",
    "@spectrum/spectrum-abstract-stylus": "0.2.8",
    "@spectrum/spectrum-css": "^2.0.0-beta.19",
    "@spectrum/spectrum-flexbox-grid": "1.0.2",
    "babel": "^6.5.2",
    "babel-cli": "^6.16.0",
    "babel-core": "^6.17.0",
    "babel-loader": "^6.2.5",
    "babel-plugin-istanbul": "^4.1.1",
    "babel-plugin-syntax-class-properties": "^6.13.0",
    "babel-plugin-syntax-decorators": "^6.13.0",
    "babel-plugin-syntax-object-rest-spread": "^6.13.0",
    "babel-plugin-syntax-trailing-function-commas": "^6.13.0",
    "babel-plugin-transform-async-to-generator": "^6.24.1",
    "babel-plugin-transform-class-properties": "6.16.0",
    "babel-plugin-transform-decorators": "^6.13.0",
    "babel-plugin-transform-decorators-legacy": "^1.3.4",
    "babel-plugin-transform-export-extensions": "^6.8.0",
    "babel-plugin-transform-object-rest-spread": "^6.16.0",
    "babel-polyfill": "^6.16.0",
    "babel-preset-es2015": "^6.16.0",
    "babel-preset-react": "^6.16.0",
    "babel-preset-react-hmre": "^1.1.1",
    "babel-register": "^6.16.3",
    "babel-runtime": "^6.11.6",
    "babelify": "^7.3.0",
    "css-loader": "^0.25.0",
    "enzyme": "^2.5.1",
    "file-loader": "^0.9.0",
    "ignore-styles": "^5.0.1",
    "jsdom": "^9.8.0",
    "lfeslint": "^1.0.0",
    "mocha": "^3.1.2",
    "nib": "^1.1.2",
    "nyc": "^10.2.0",
    "react": "^15.3.2",
    "react-addons-test-utils": "^15.3.2",
    "react-dom": "^15.3.2",
    "sinon": "^2.2.0",
    "style-loader": "^0.13.1",
    "stylus": "^0.54.5",
    "stylus-loader": "^2.3.1",
    "svg-stylus": "^0.0.5",
    "url-loader": "^0.5.7",
    "webpack": "^1.13.2",
    "webpack-dev-middleware": "^1.8.4",
    "webpack-hot-middleware": "^2.13.0"
  },
  "browserify": {
    "transform": [
      [
        "stringify",
        [
          ".css"
        ]
      ]
    ]
  }
}<|MERGE_RESOLUTION|>--- conflicted
+++ resolved
@@ -17,11 +17,7 @@
   "dependencies": {
     "autobind-decorator": "^1.4.0",
     "classnames": "^2.2.5",
-<<<<<<< HEAD
-    "devongovett-react-overlays": "^0.8.2",
-=======
     "devongovett-react-overlays": "^0.8.3",
->>>>>>> f94e9826
     "moment": "^2.15.1",
     "moment-range": "^3.0.3",
     "react-transition-group": "^2.2.0",
