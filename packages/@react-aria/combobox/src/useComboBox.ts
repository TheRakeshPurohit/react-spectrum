/*
 * Copyright 2020 Adobe. All rights reserved.
 * This file is licensed to you under the Apache License, Version 2.0 (the "License");
 * you may not use this file except in compliance with the License. You may obtain a copy
 * of the License at http://www.apache.org/licenses/LICENSE-2.0
 *
 * Unless required by applicable law or agreed to in writing, software distributed under
 * the License is distributed on an "AS IS" BASIS, WITHOUT WARRANTIES OR REPRESENTATIONS
 * OF ANY KIND, either express or implied. See the License for the specific language
 * governing permissions and limitations under the License.
 */

import {announce} from '@react-aria/live-announcer';
import {AriaButtonProps} from '@react-types/button';
import {ariaHideOutside} from '@react-aria/overlays';
import {AriaListBoxOptions, getItemId, listData} from '@react-aria/listbox';
import {chain, isAppleDevice, mergeProps, useLabels} from '@react-aria/utils';
import {ComboBoxProps} from '@react-types/combobox';
import {ComboBoxState} from '@react-stately/combobox';
import {FocusEvent, HTMLAttributes, InputHTMLAttributes, KeyboardEvent, RefObject, TouchEvent, useEffect, useMemo, useRef} from 'react';
import {getItemCount} from '@react-stately/collections';
// @ts-ignore
import intlMessages from '../intl/*.json';
import {KeyboardDelegate, PressEvent} from '@react-types/shared';
import {ListKeyboardDelegate, useSelectableCollection} from '@react-aria/selection';
import {useMenuTrigger} from '@react-aria/menu';
import {useMessageFormatter} from '@react-aria/i18n';
import {useTextField} from '@react-aria/textfield';

interface AriaComboBoxProps<T> extends ComboBoxProps<T> {
  /** The ref for the input element. */
  inputRef: RefObject<HTMLInputElement | HTMLTextAreaElement>,
  /** The ref for the list box popover. */
  popoverRef: RefObject<HTMLDivElement>,
  /** The ref for the list box. */
  listBoxRef: RefObject<HTMLElement>,
  /** The ref for the optional list box popup trigger button.  */
  buttonRef?: RefObject<HTMLElement>,
  /** An optional keyboard delegate implementation, to override the default. */
  keyboardDelegate?: KeyboardDelegate
}

interface ComboBoxAria<T> {
  /** Props for the label element. */
  labelProps: HTMLAttributes<HTMLElement>,
  /** Props for the combo box input element. */
  inputProps: InputHTMLAttributes<HTMLInputElement>,
<<<<<<< HEAD
  /** Props for the combo box menu. */
  listBoxProps: HTMLAttributes<HTMLElement>,
  /** Props for the combo box label element. */
  labelProps: HTMLAttributes<HTMLElement>,
  /** Props for the combo box description element, if any. */
  descriptionProps: HTMLAttributes<HTMLElement>,
  /** Props for the combo box error message element, if any. */
  errorMessageProps: HTMLAttributes<HTMLElement>
=======
  /** Props for the list box, to be passed to [useListBox](useListBox.html). */
  listBoxProps: AriaListBoxOptions<T>,
  /** Props for the optional trigger button, to be passed to [useButton](useButton.html). */
  buttonProps: AriaButtonProps
>>>>>>> ab3c3503
}

/**
 * Provides the behavior and accessibility implementation for a combo box component.
 * A combo box combines a text input with a listbox, allowing users to filter a list of options to items matching a query.
 * @param props - Props for the combo box.
 * @param state - State for the select, as returned by `useComboBoxState`.
 */
export function useComboBox<T>(props: AriaComboBoxProps<T>, state: ComboBoxState<T>): ComboBoxAria<T> {
  let {
    buttonRef,
    popoverRef,
    inputRef,
    listBoxRef,
    keyboardDelegate,
    // completionMode = 'suggest',
    isReadOnly,
    isDisabled
  } = props;

  let formatMessage = useMessageFormatter(intlMessages);
  let {menuTriggerProps, menuProps} = useMenuTrigger(
    {
      type: 'listbox'
    },
    state,
    buttonRef
  );

  // Set listbox id so it can be used when calling getItemId later
  listData.set(state, {id: menuProps.id});

  // By default, a KeyboardDelegate is provided which uses the DOM to query layout information (e.g. for page up/page down).
  // When virtualized, the layout object will be passed in as a prop and override this.
  let delegate = useMemo(() =>
    keyboardDelegate ||
    new ListKeyboardDelegate(state.collection, state.disabledKeys, listBoxRef)
  , [keyboardDelegate, state.collection, state.disabledKeys, listBoxRef]);

  // Use useSelectableCollection to get the keyboard handlers to apply to the textfield
  let {collectionProps} = useSelectableCollection({
    selectionManager: state.selectionManager,
    keyboardDelegate: delegate,
    disallowTypeAhead: true,
    disallowEmptySelection: true,
    ref: inputRef
  });

  // For textfield specific keydown operations
  let onKeyDown = (e: KeyboardEvent) => {
    switch (e.key) {
      case 'Enter':
      case 'Tab':
        // Prevent form submission if menu is open since we may be selecting a option
        if (state.isOpen && e.key === 'Enter') {
          e.preventDefault();
        }

        state.commit();
        break;
      case 'Escape':
        state.revert();
        break;
      case 'ArrowDown':
        state.open('first', 'manual');
        break;
      case 'ArrowUp':
        state.open('last', 'manual');
        break;
      case 'ArrowLeft':
      case 'ArrowRight':
        state.selectionManager.setFocusedKey(null);
        break;
    }
  };

  let onBlur = (e: FocusEvent) => {
    // Ignore blur if focused moved to the button or into the popover.
    if (e.relatedTarget === buttonRef?.current || popoverRef.current?.contains(e.relatedTarget as HTMLElement)) {
      return;
    }

    if (props.onBlur) {
      props.onBlur(e);
    }

    state.setFocused(false);
  };

  let onFocus = (e: FocusEvent) => {
    if (state.isFocused) {
      return;
    }

    if (props.onFocus) {
      props.onFocus(e);
    }

    state.setFocused(true);
  };

  let {labelProps, inputProps, descriptionProps, errorMessageProps} = useTextField({
    ...props,
    onChange: state.setInputValue,
    onKeyDown: !isReadOnly && chain(state.isOpen && collectionProps.onKeyDown, onKeyDown),
    onBlur,
    value: state.inputValue,
    onFocus,
    autoComplete: 'off'
  }, inputRef);

  // Press handlers for the ComboBox button
  let onPress = (e: PressEvent) => {
    if (e.pointerType === 'touch') {
      // Focus the input field in case it isn't focused yet
      inputRef.current.focus();
      state.toggle(null, 'manual');
    }
  };

  let onPressStart = (e: PressEvent) => {
    if (e.pointerType !== 'touch') {
      inputRef.current.focus();
      state.toggle((e.pointerType === 'keyboard' || e.pointerType === 'virtual') ? 'first' : null, 'manual');
    }
  };

  let triggerLabelProps = useLabels({
    id: menuTriggerProps.id,
    'aria-label': formatMessage('buttonLabel'),
    'aria-labelledby': props['aria-labelledby'] || labelProps.id
  });

  let listBoxProps = useLabels({
    id: menuProps.id,
    'aria-label': formatMessage('listboxLabel'),
    'aria-labelledby': props['aria-labelledby'] || labelProps.id
  });

  // If a touch happens on direct center of ComboBox input, might be virtual click from iPad so open ComboBox menu
  let lastEventTime = useRef(0);
  let onTouchEnd = (e: TouchEvent) => {
    if (isDisabled || isReadOnly) {
      return;
    }

    // Sometimes VoiceOver on iOS fires two touchend events in quick succession. Ignore the second one.
    if (e.timeStamp - lastEventTime.current < 500) {
      e.preventDefault();
      inputRef.current.focus();
      return;
    }

    let rect = (e.target as HTMLElement).getBoundingClientRect();
    let touch = e.changedTouches[0];

    let centerX = Math.ceil(rect.left + .5 * rect.width);
    let centerY = Math.ceil(rect.top + .5 * rect.height);

    if (touch.clientX === centerX && touch.clientY === centerY) {
      e.preventDefault();
      inputRef.current.focus();
      state.toggle(null, 'manual');

      lastEventTime.current = e.timeStamp;
    }
  };

  // VoiceOver has issues with announcing aria-activedescendant properly on change
  // (especially on iOS). We use a live region announcer to announce focus changes
  // manually. In addition, section titles are announced when navigating into a new section.
  let focusedItem = state.selectionManager.focusedKey != null && state.isOpen
    ? state.collection.getItem(state.selectionManager.focusedKey)
    : undefined;
  let sectionKey = focusedItem?.parentKey ?? null;
  let itemKey = state.selectionManager.focusedKey ?? null;
  let lastSection = useRef(sectionKey);
  let lastItem = useRef(itemKey);
  useEffect(() => {
    if (isAppleDevice() && focusedItem != null && itemKey !== lastItem.current) {
      let isSelected = state.selectionManager.isSelected(itemKey);
      let section = sectionKey != null ? state.collection.getItem(sectionKey) : null;
      let sectionTitle = section?.['aria-label'] || (typeof section?.rendered === 'string' ? section.rendered : '') || '';

      let announcement = formatMessage('focusAnnouncement', {
        isGroupChange: section && sectionKey !== lastSection.current,
        groupTitle: sectionTitle,
        groupCount: section ? [...section.childNodes].length : 0,
        optionText: focusedItem['aria-label'] || focusedItem.textValue || '',
        isSelected
      });

      announce(announcement);
    }

    lastSection.current = sectionKey;
    lastItem.current = itemKey;
  });

  // Announce the number of available suggestions when it changes
  let optionCount = getItemCount(state.collection);
  let lastSize = useRef(optionCount);
  let lastOpen = useRef(state.isOpen);
  useEffect(() => {
    // Only announce the number of options available when the menu opens if there is no
    // focused item, otherwise screen readers will typically read e.g. "1 of 6".
    // The exception is VoiceOver since this isn't included in the message above.
    let didOpenWithoutFocusedItem =
      state.isOpen !== lastOpen.current &&
      (state.selectionManager.focusedKey == null || isAppleDevice());

    if (state.isOpen && (didOpenWithoutFocusedItem || optionCount !== lastSize.current)) {
      let announcement = formatMessage('countAnnouncement', {optionCount});
      announce(announcement);
    }

    lastSize.current = optionCount;
    lastOpen.current = state.isOpen;
  });

  // Announce when a selection occurs for VoiceOver. Other screen readers typically do this automatically.
  let lastSelectedKey = useRef(state.selectedKey);
  useEffect(() => {
    if (isAppleDevice() && state.isFocused && state.selectedItem && state.selectedKey !== lastSelectedKey.current) {
      let optionText = state.selectedItem['aria-label'] || state.selectedItem.textValue || '';
      let announcement = formatMessage('selectedAnnouncement', {optionText});
      announce(announcement);
    }

    lastSelectedKey.current = state.selectedKey;
  });

  useEffect(() => {
    if (state.isOpen) {
      return ariaHideOutside([inputRef.current, popoverRef.current]);
    }
  }, [state.isOpen, inputRef, popoverRef]);

  return {
    labelProps,
    buttonProps: {
      ...menuTriggerProps,
      ...triggerLabelProps,
      excludeFromTabOrder: true,
      onPress,
      onPressStart
    },
    inputProps: mergeProps(inputProps, {
      role: 'combobox',
      'aria-expanded': menuTriggerProps['aria-expanded'],
      'aria-controls': state.isOpen ? menuProps.id : undefined,
      // TODO: readd proper logic for completionMode = complete (aria-autocomplete: both)
      'aria-autocomplete': 'list',
      'aria-activedescendant': focusedItem ? getItemId(state, focusedItem.key) : undefined,
      onTouchEnd,
      // This disable's iOS's autocorrect suggestions, since the combo box provides its own suggestions.
      autoCorrect: 'off',
      // This disable's the macOS Safari spell check auto corrections.
      spellCheck: 'false'
    }),
<<<<<<< HEAD
    listBoxProps: mergeProps(menuProps, listBoxProps),
    descriptionProps,
    errorMessageProps
=======
    listBoxProps: mergeProps(menuProps, listBoxProps, {
      autoFocus: state.focusStrategy,
      shouldUseVirtualFocus: true,
      shouldSelectOnPressUp: true,
      shouldFocusOnHover: true
    })
>>>>>>> ab3c3503
  };
}<|MERGE_RESOLUTION|>--- conflicted
+++ resolved
@@ -45,21 +45,14 @@
   labelProps: HTMLAttributes<HTMLElement>,
   /** Props for the combo box input element. */
   inputProps: InputHTMLAttributes<HTMLInputElement>,
-<<<<<<< HEAD
-  /** Props for the combo box menu. */
-  listBoxProps: HTMLAttributes<HTMLElement>,
-  /** Props for the combo box label element. */
-  labelProps: HTMLAttributes<HTMLElement>,
+  /** Props for the list box, to be passed to [useListBox](useListBox.html). */
+  listBoxProps: AriaListBoxOptions<T>,
+  /** Props for the optional trigger button, to be passed to [useButton](useButton.html). */
+  buttonProps: AriaButtonProps,
   /** Props for the combo box description element, if any. */
   descriptionProps: HTMLAttributes<HTMLElement>,
   /** Props for the combo box error message element, if any. */
   errorMessageProps: HTMLAttributes<HTMLElement>
-=======
-  /** Props for the list box, to be passed to [useListBox](useListBox.html). */
-  listBoxProps: AriaListBoxOptions<T>,
-  /** Props for the optional trigger button, to be passed to [useButton](useButton.html). */
-  buttonProps: AriaButtonProps
->>>>>>> ab3c3503
 }
 
 /**
@@ -320,17 +313,13 @@
       // This disable's the macOS Safari spell check auto corrections.
       spellCheck: 'false'
     }),
-<<<<<<< HEAD
-    listBoxProps: mergeProps(menuProps, listBoxProps),
-    descriptionProps,
-    errorMessageProps
-=======
     listBoxProps: mergeProps(menuProps, listBoxProps, {
       autoFocus: state.focusStrategy,
       shouldUseVirtualFocus: true,
       shouldSelectOnPressUp: true,
       shouldFocusOnHover: true
-    })
->>>>>>> ab3c3503
+    }),
+    descriptionProps,
+    errorMessageProps
   };
 }