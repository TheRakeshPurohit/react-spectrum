/*
 * Copyright 2020 Adobe. All rights reserved.
 * This file is licensed to you under the Apache License, Version 2.0 (the "License");
 * you may not use this file except in compliance with the License. You may obtain a copy
 * of the License at http://www.apache.org/licenses/LICENSE-2.0
 *
 * Unless required by applicable law or agreed to in writing, software distributed under
 * the License is distributed on an "AS IS" BASIS, WITHOUT WARRANTIES OR REPRESENTATIONS
 * OF ANY KIND, either express or implied. See the License for the specific language
 * governing permissions and limitations under the License.
 */

import {focusSafely} from '@react-aria/focus';
import {HTMLAttributes, Key, RefObject, useEffect} from 'react';
import {MultipleSelectionManager} from '@react-stately/selection';
import {PressEvent} from '@react-types/shared';
import {PressProps} from '@react-aria/interactions';

interface SelectableItemOptions {
  /**
   * An interface for reading and updating multiple selection state.
   */
  selectionManager: MultipleSelectionManager,
  /**
   * A unique key for the item.
   */
  key: Key,
  /**
   * Ref to the item.
   */
  ref: RefObject<HTMLElement>,
  /**
   * By default, selection occurs on pointer down. This can be strange if selecting an
   * item causes the UI to disappear immediately (e.g. menus).
   */
  shouldSelectOnPressUp?: boolean,
  /**
   * Whether the option is contained in a virtual scroller.
   */
  isVirtualized?: boolean,
  /**
   * Function to focus the item.
   */
  focus?: () => void,
  /**
<<<<<<< HEAD
   * Whether the item should recieve virtual focus.
=======
   * Whether the option should use virtual focus instead of being focused directly.
>>>>>>> 3bb20c94
   */
  shouldUseVirtualFocus?: boolean
}

interface SelectableItemAria {
  /**
   * Props to be spread on the item root node.
   */
  itemProps: HTMLAttributes<HTMLElement> & PressProps
}

/**
 * Handles interactions with an item in a selectable collection.
 */
export function useSelectableItem(options: SelectableItemOptions): SelectableItemAria {
  let {
    selectionManager: manager,
    key,
    ref,
    shouldSelectOnPressUp,
    isVirtualized,
    shouldUseVirtualFocus,
    focus
  } = options;

  let onSelect = (e: PressEvent | PointerEvent) => {
    if (manager.selectionMode === 'none') {
      return;
    }

    if (manager.selectionMode === 'single') {
      if (manager.isSelected(key) && !manager.disallowEmptySelection) {
        manager.toggleSelection(key);
      } else {
        manager.replaceSelection(key);
      }
    } else if (e.shiftKey) {
      manager.extendSelection(key);
    } else if (manager) {
      manager.toggleSelection(key);
    }
  };

  // Focus the associated DOM node when this item becomes the focusedKey
  let isFocused = key === manager.focusedKey;
  useEffect(() => {
    if (isFocused && manager.isFocused && !shouldUseVirtualFocus && document.activeElement !== ref.current) {
      if (focus) {
        focus();
      } else {
        focusSafely(ref.current);
      }
    }
  }, [ref, isFocused, manager.focusedKey, manager.isFocused, shouldUseVirtualFocus]);

  let itemProps: SelectableItemAria['itemProps'] = {
    tabIndex: isFocused && !shouldUseVirtualFocus ? 0 : -1,
    onFocus(e) {
      if (e.target === ref.current) {
        manager.setFocusedKey(key);
      }
    }
  };

  // By default, selection occurs on pointer down. This can be strange if selecting an
  // item causes the UI to disappear immediately (e.g. menus).
  // If shouldSelectOnPressUp is true, we use onPressUp instead of onPressStart.
  // onPress requires a pointer down event on the same element as pointer up. For menus,
  // we want to be able to have the pointer down on the trigger that opens the menu and
  // the pointer up on the menu item rather than requiring a separate press.
  // For keyboard events, selection still occurs on key down.
  if (shouldSelectOnPressUp) {
    itemProps.onPressStart = (e) => {
      if (e.pointerType === 'keyboard') {
        onSelect(e);
      }
    };

    itemProps.onPressUp = (e) => {
      if (e.pointerType !== 'keyboard') {
        onSelect(e);
      }
    };
  } else {
    // On touch, it feels strange to select on touch down, so we special case this.
    itemProps.onPressStart = (e) => {
      if (e.pointerType !== 'touch') {
        onSelect(e);
      }
    };

    itemProps.onPress = (e) => {
      if (e.pointerType === 'touch') {
        onSelect(e);
      }
    };
  }

  if (!isVirtualized) {
    itemProps['data-key'] = key;
  }

  return {
    itemProps
  };
}<|MERGE_RESOLUTION|>--- conflicted
+++ resolved
@@ -43,11 +43,7 @@
    */
   focus?: () => void,
   /**
-<<<<<<< HEAD
-   * Whether the item should recieve virtual focus.
-=======
    * Whether the option should use virtual focus instead of being focused directly.
->>>>>>> 3bb20c94
    */
   shouldUseVirtualFocus?: boolean
 }
