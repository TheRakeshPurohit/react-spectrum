/*
 * Copyright 2020 Adobe. All rights reserved.
 * This file is licensed to you under the Apache License, Version 2.0 (the "License");
 * you may not use this file except in compliance with the License. You may obtain a copy
 * of the License at http://www.apache.org/licenses/LICENSE-2.0
 *
 * Unless required by applicable law or agreed to in writing, software distributed under
 * the License is distributed on an "AS IS" BASIS, WITHOUT WARRANTIES OR REPRESENTATIONS
 * OF ANY KIND, either express or implied. See the License for the specific language
 * governing permissions and limitations under the License.
 */

import {focusWithoutScrolling} from '@react-aria/utils';
import {HTMLAttributes, Key, RefObject, useEffect} from 'react';
import {MultipleSelectionManager} from '@react-stately/selection';
import {PressEvent} from '@react-types/shared';
import {PressProps} from '@react-aria/interactions';

interface SelectableItemOptions {
  selectionManager: MultipleSelectionManager,
  itemKey: Key,
  itemRef: RefObject<HTMLElement>,
  shouldSelectOnPressUp?: boolean,
  isVirtualized?: boolean,
  shouldUseVirtualFocus?: boolean
}

interface SelectableItemAria {
  itemProps: HTMLAttributes<HTMLElement> & PressProps
}

export function useSelectableItem(options: SelectableItemOptions): SelectableItemAria {
  let {
    selectionManager: manager,
    itemKey,
    itemRef,
    shouldSelectOnPressUp,
    isVirtualized,
    shouldUseVirtualFocus
  } = options;

  let onSelect = (e: PressEvent | PointerEvent) => {
    if (manager.selectionMode === 'none') {
      return;
    }

    if (manager.selectionMode === 'single') {
      if (manager.selectedKeys.has(itemKey)) {
        manager.toggleSelection(itemKey);
      } else {
        manager.replaceSelection(itemKey);
      }
    } else if (e.shiftKey) {
      manager.extendSelection(itemKey);
    } else if (manager) {
      manager.toggleSelection(itemKey);
    }
  };

  // Focus the associated DOM node when this item becomes the focusedKey
  let isFocused = itemKey === manager.focusedKey;
  useEffect(() => {
    if (isFocused && manager.isFocused && !shouldUseVirtualFocus && document.activeElement !== itemRef.current) {
      focusWithoutScrolling(itemRef.current);
    }
  }, [itemRef, isFocused, manager.focusedKey, manager.isFocused, shouldUseVirtualFocus]);

  let itemProps: SelectableItemAria['itemProps'] = {
    tabIndex: isFocused ? 0 : -1,
    onFocus(e) {
      manager.setFocused(true);

      if (e.target === itemRef.current) {
        manager.setFocusedKey(itemKey);
      }
    }
  };

<<<<<<< HEAD
  // By default, selection occurs on pointer down. This can be strange if selecting an
  // item causes the UI to disappear immediately (e.g. menuts).
=======
  // By default, selection occurs on pointer down. This can be strange if selecting an 
  // item causes the UI to disappear immediately (e.g. menus).
>>>>>>> 3dbb143c
  // If shouldSelectOnPressUp is true, we use onPressUp instead of onPressStart.
  // onPress requires a pointer down event on the same element as pointer up. For menus,
  // we want to be able to have the pointer down on the trigger that opens the menu and
  // the pointer up on the menu item rather than requiring a separate press.
  // For keyboard events, selection still occurrs on key down.
  if (shouldSelectOnPressUp) {
    itemProps.onPressStart = (e) => {
      if (e.pointerType === 'keyboard') {
        onSelect(e);
      }
    };

    itemProps.onPressUp = (e) => {
      if (e.pointerType !== 'keyboard') {
        onSelect(e);
      }
    };
  } else {
    // On touch, it feels strange to select on touch down, so we special case this.
    itemProps.onPressStart = (e) => {
      if (e.pointerType !== 'touch') {
        onSelect(e);
      }
    };

    itemProps.onPress = (e) => {
      if (e.pointerType === 'touch') {
        onSelect(e);
      }
    };
  }

  if (!isVirtualized) {
    itemProps['data-key'] = itemKey;
  }

  return {
    itemProps
  };
}<|MERGE_RESOLUTION|>--- conflicted
+++ resolved
@@ -76,13 +76,8 @@
     }
   };
 
-<<<<<<< HEAD
-  // By default, selection occurs on pointer down. This can be strange if selecting an
-  // item causes the UI to disappear immediately (e.g. menuts).
-=======
   // By default, selection occurs on pointer down. This can be strange if selecting an 
   // item causes the UI to disappear immediately (e.g. menus).
->>>>>>> 3dbb143c
   // If shouldSelectOnPressUp is true, we use onPressUp instead of onPressStart.
   // onPress requires a pointer down event on the same element as pointer up. For menus,
   // we want to be able to have the pointer down on the trigger that opens the menu and
