--- conflicted
+++ resolved
@@ -83,13 +83,9 @@
     onPressChange,
     onPress,
     isDisabled,
-<<<<<<< HEAD
+    preventFocusOnPress,
     ref,
     allowClickDefault: type === 'submit'
-=======
-    preventFocusOnPress,
-    ref
->>>>>>> e066b675
   });
 
   let {focusableProps} = useFocusable(props, ref);
