--- conflicted
+++ resolved
@@ -1,6 +1,3 @@
-<<<<<<< HEAD
-import {direction} from '@react-types/shared';
-=======
 /*
  * Copyright 2020 Adobe. All rights reserved.
  * This file is licensed to you under the Apache License, Version 2.0 (the "License");
@@ -14,7 +11,6 @@
  */
 
 import {Direction} from '@react-types/shared';
->>>>>>> ee7cbcbd
 import React, {ReactNode, useContext} from 'react';
 import {useDefaultLocale} from './useDefaultLocale';
 
@@ -25,11 +21,7 @@
 
 interface LocaleContext {
   locale: string,
-<<<<<<< HEAD
-  direction: direction
-=======
   direction: Direction
->>>>>>> ee7cbcbd
 }
 
 const I18nContext = React.createContext<LocaleContext>({
