import {action} from '@storybook/addon-actions';
import React from 'react';
import {SplitView} from '../';
import {storiesOf} from '@storybook/react';
import svStyles from './SplitView.css';

let styles = {
  width: '900px'
};
const CenterDecorator = storyFn => <div style={styles}>{storyFn()}</div>;

storiesOf('SplitView', module)
  .addDecorator(CenterDecorator)
  .add(
    'Default',
    () => (
      <SplitView UNSAFE_className={svStyles['storybook-SplitView']}>
        <div>Primary</div>
        <div>Secondary</div>
      </SplitView>
    )
  )
  .add(
    'Collapsible',
    () => (
      <SplitView UNSAFE_className={svStyles['storybook-SplitView']} allowsCollapsing>
        <div>Primary</div>
        <div>Secondary</div>
      </SplitView>
    )
  )
  .add(
    'Not resizable',
    () => (
      <SplitView UNSAFE_className={svStyles['storybook-SplitView']} allowsResizing={false}>
        <div>Primary</div>
        <div>Secondary</div>
      </SplitView>
    )
  )
  .add(
    'Primary right',
    () => (
      <SplitView UNSAFE_className={svStyles['storybook-SplitView']} primaryPane={1}>
        <div>Secondary</div>
        <div>Primary</div>
      </SplitView>
    )
  )
  .add(
    'Primary right, collapsible',
    () => (
      <SplitView UNSAFE_className={svStyles['storybook-SplitView']} primaryPane={1} allowsCollapsing>
        <div>Secondary</div>
        <div>Primary</div>
      </SplitView>
    )
  )
  .add(
    'Primary right, Not resizable',
    () => (
      <SplitView UNSAFE_className={svStyles['storybook-SplitView']} primaryPane={1} allowsResizing={false}>
        <div>Secondary</div>
        <div>Primary</div>
      </SplitView>
    )
  )
  .add(
    'Custom sizes',
    () => (
      <SplitView UNSAFE_className={svStyles['storybook-SplitView']} primaryMinSize={50} primaryMaxSize={500} defaultPrimarySize={400} secondaryMinSize={50}>
        <div>Primary</div>
        <div>Secondary</div>
      </SplitView>
    )
  )
  .add(
    'Vertical orientation',
    () => (
      <SplitView UNSAFE_className={svStyles['storybook-SplitView']} orientation="vertical" primaryMinSize={50} defaultPrimarySize={100} secondaryMinSize={50} allowsCollapsing>
        <div>Primary</div>
        <div>Secondary</div>
      </SplitView>
    )
  )
  .add(
    'Nested',
    () => (
      <SplitView UNSAFE_className={svStyles['storybook-SplitView']}>
        <div>Left</div>
        <SplitView UNSAFE_className={svStyles['storybook-SplitView']} orientation="vertical" primaryMinSize={50} defaultPrimarySize={100} secondaryMinSize={50}>
          <div>Top</div>
          <div>Bottom</div>
        </SplitView>
      </SplitView>
    )
  )
  .add(
    'onResize and onResizeEnd',
    () => (
      <SplitView UNSAFE_className={svStyles['storybook-SplitView']} onResize={action('onResize')} onResizeEnd={action('onResizeEnd')} allowsCollapsing>
        <div>Primary</div>
        <div>Secondary</div>
      </SplitView>
    )
  )
  .add(
    'primarySize: 0',
    () => (
<<<<<<< HEAD
      <SplitView className="storybook-SplitView" allowsCollapsing primarySize={0} onResize={action('onResize')} onResizeEnd={action('onResizeEnd')}>
=======
      <SplitView UNSAFE_className={svStyles['storybook-SplitView']} allowsCollapsing primarySize={0}>
>>>>>>> 14c5536e
        <div>Primary</div>
        <div>Secondary</div>
      </SplitView>
    )
  )
  .add(
    'primarySize: 400',
    () => (
<<<<<<< HEAD
      <SplitView className="storybook-SplitView" primarySize={400} onResize={action('onResize')} onResizeEnd={action('onResizeEnd')}>
=======
      <SplitView UNSAFE_className={svStyles['storybook-SplitView']} primarySize={400}>
>>>>>>> 14c5536e
        <div>Primary</div>
        <div>Secondary</div>
      </SplitView>
    )
  )
  .add(
    'onMouseDown',
    () => (
      <SplitView UNSAFE_className={svStyles['storybook-SplitView']} onMouseDown={action('onMouseDown')}>
        <div>Primary</div>
        <div>Secondary</div>
      </SplitView>
    )
  )
  .add(
    'with scrolling content',
    () => (
      <SplitView UNSAFE_className={svStyles['storybook-SplitView']} onMouseDown={action('onMouseDown')}>
        <div style={{height: '100%', overflow: 'auto'}}><div style={{height: '400px', display: 'flex', flexDirection: 'column'}}><div style={{'flex': '1 0 auto'}}>Primary</div><div>end</div></div></div>
        <div>Secondary</div>
      </SplitView>
    )
  );<|MERGE_RESOLUTION|>--- conflicted
+++ resolved
@@ -107,11 +107,7 @@
   .add(
     'primarySize: 0',
     () => (
-<<<<<<< HEAD
-      <SplitView className="storybook-SplitView" allowsCollapsing primarySize={0} onResize={action('onResize')} onResizeEnd={action('onResizeEnd')}>
-=======
-      <SplitView UNSAFE_className={svStyles['storybook-SplitView']} allowsCollapsing primarySize={0}>
->>>>>>> 14c5536e
+      <SplitView UNSAFE_className={svStyles['storybook-SplitView']} allowsCollapsing primarySize={0} onResize={action('onResize')} onResizeEnd={action('onResizeEnd')}>
         <div>Primary</div>
         <div>Secondary</div>
       </SplitView>
@@ -120,11 +116,7 @@
   .add(
     'primarySize: 400',
     () => (
-<<<<<<< HEAD
-      <SplitView className="storybook-SplitView" primarySize={400} onResize={action('onResize')} onResizeEnd={action('onResizeEnd')}>
-=======
-      <SplitView UNSAFE_className={svStyles['storybook-SplitView']} primarySize={400}>
->>>>>>> 14c5536e
+      <SplitView UNSAFE_className="storybook-SplitView" primarySize={400} onResize={action('onResize')} onResizeEnd={action('onResizeEnd')}>
         <div>Primary</div>
         <div>Secondary</div>
       </SplitView>
