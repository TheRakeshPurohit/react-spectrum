--- conflicted
+++ resolved
@@ -22,17 +22,10 @@
   });
 
   it.each`
-<<<<<<< HEAD
-    Name             | Component
-    ${'SplitView'}   | ${SplitView}
-    ${'V2SplitView'} | ${V2SplitView}
-  `('$Name handles defaults', async function ({Name, Component}) {
-=======
     Name             | Component      | props
     ${'SplitView'}   | ${SplitView}   | ${{UNSAFE_className: 'splitview'}}
     ${'V2SplitView'} | ${V2SplitView} | ${{className: 'splitview'}}
-  `('$Name handles defaults', async function ({Component, props}) {
->>>>>>> 14c5536e
+  `('$Name handles defaults', async function ({Name, Component, props}) {
     let onResizeSpy = jest.fn();
     let onResizeEndSpy = jest.fn();
     let {getByRole} = render(
@@ -179,17 +172,10 @@
   });
 
   it.each`
-<<<<<<< HEAD
-    Name             | Component
-    ${'SplitView'}   | ${SplitView}
-    ${'V2SplitView'} | ${V2SplitView}
-  `('$Name handles primaryPane being second', function ({Component}) {
-=======
     Name             | Component      | props
     ${'SplitView'}   | ${SplitView}   | ${{UNSAFE_className: 'splitview'}}
     ${'V2SplitView'} | ${V2SplitView} | ${{className: 'splitview'}}
   `('$Name handles primaryPane being second', function ({Component, props}) {
->>>>>>> 14c5536e
     let {getByRole} = render(
       <Component {...props} primaryPane={1} UNSAFE_style={{width: '100%'}}>
         <div>Left</div>
@@ -271,17 +257,10 @@
 
 
   it.each`
-<<<<<<< HEAD
-    Name             | Component     | props
-    ${'SplitView'}   | ${SplitView}  | ${{allowsCollapsing: true}}
-    ${'V2SplitView'} | ${V2SplitView}| ${{collapsible: true}}
-  `('$Name handles allowsCollapsing', function ({Name, Component, props}) {
-=======
     Name             | Component      | props
     ${'SplitView'}   | ${SplitView}   | ${{allowsCollapsing: true, UNSAFE_className: 'splitview'}}
     ${'V2SplitView'} | ${V2SplitView} | ${{collapsible: true, className: 'splitview'}}
-  `('$Name handles allowsCollapsing', function ({Component, props}) {
->>>>>>> 14c5536e
+  `('$Name handles allowsCollapsing', function ({Name, Component, props}) {
     let {getByRole} = render(
       <Component {...props} UNSAFE_style={{width: '100%'}}>
         <div>Left</div>
