--- conflicted
+++ resolved
@@ -172,21 +172,12 @@
   });
 
   it.each`
-<<<<<<< HEAD
-    Component
-    ${SplitView}
-    ${V2SplitView}
-  `('handles primaryPane being second', function ({Component}) {
-    let {getByRole} = render(
-      <Component className="splitview" primaryPane={1} style={{width: '100%'}}>
-=======
     Name             | Component
     ${'SplitView'}   | ${SplitView}
     ${'V2SplitView'} | ${V2SplitView}
   `('$Name handles primaryPane being second', function ({Component}) {
-    let {getByRole, getByTestId} = render(
-      <Component primaryPane={1} style={{width: '100%'}}>
->>>>>>> 7493eae2
+    let {getByRole} = render(
+      <Component className="splitview" primaryPane={1} style={{width: '100%'}}>
         <div>Left</div>
         <div>Right</div>
       </Component>
@@ -266,21 +257,12 @@
 
 
   it.each`
-<<<<<<< HEAD
-    Component     | props
-    ${SplitView}  | ${{allowsCollapsing: true}}
-    ${V2SplitView}| ${{collapsible: true}}
-  `('handles allowsCollapsing', function ({Component, props}) {
-    let {getByRole} = render(
-      <Component {...props} className="splitview" style={{width: '100%'}}>
-=======
     Name             | Component     | props
     ${'SplitView'}   | ${SplitView}  | ${{allowsCollapsing: true}}
     ${'V2SplitView'} | ${V2SplitView}| ${{collapsible: true}}
   `('$Name handles allowsCollapsing', function ({Name, Component, props}) {
-    let {getByRole, getByTestId} = render(
-      <Component {...props} style={{width: '100%'}}>
->>>>>>> 7493eae2
+    let {getByRole} = render(
+      <Component {...props} className="splitview" style={{width: '100%'}}>
         <div>Left</div>
         <div>Right</div>
       </Component>
