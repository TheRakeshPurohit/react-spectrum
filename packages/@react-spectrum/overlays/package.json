{
  "name": "@react-spectrum/overlays",
  "version": "3.4.1",
  "description": "Spectrum UI components in React",
  "license": "Apache-2.0",
  "main": "dist/main.js",
  "module": "dist/module.js",
  "types": "dist/types.d.ts",
  "source": "src/index.ts",
  "files": [
    "dist",
    "src"
  ],
  "sideEffects": [
    "*.css"
  ],
  "targets": {
    "main": {
      "includeNodeModules": [
        "@adobe/spectrum-css-temp"
      ]
    },
    "module": {
      "includeNodeModules": [
        "@adobe/spectrum-css-temp"
      ]
    }
  },
  "repository": {
    "type": "git",
    "url": "https://github.com/adobe/react-spectrum"
  },
  "dependencies": {
    "@babel/runtime": "^7.6.2",
    "@react-aria/overlays": "^3.6.3",
    "@react-aria/utils": "^3.8.0",
    "@react-spectrum/utils": "^3.5.2",
    "@react-stately/overlays": "^3.1.2",
    "@react-types/overlays": "^3.4.0",
<<<<<<< HEAD
    "@react-types/shared": "^3.3.0",
    "react-transition-group": "^4.4.1"
=======
    "@react-types/shared": "^3.6.0",
    "react-transition-group": "^2.2.0"
>>>>>>> 415888d2
  },
  "devDependencies": {
    "@adobe/spectrum-css-temp": "3.0.0-alpha.1"
  },
  "peerDependencies": {
    "react": "^16.8.0 || ^17.0.0-rc.1",
    "react-dom": "^16.8.0 || ^17.0.0-rc.1",
    "@react-spectrum/provider": "^3.0.0-rc.1"
  },
  "publishConfig": {
    "access": "public"
  }
}<|MERGE_RESOLUTION|>--- conflicted
+++ resolved
@@ -37,13 +37,8 @@
     "@react-spectrum/utils": "^3.5.2",
     "@react-stately/overlays": "^3.1.2",
     "@react-types/overlays": "^3.4.0",
-<<<<<<< HEAD
-    "@react-types/shared": "^3.3.0",
+    "@react-types/shared": "^3.6.0",
     "react-transition-group": "^4.4.1"
-=======
-    "@react-types/shared": "^3.6.0",
-    "react-transition-group": "^2.2.0"
->>>>>>> 415888d2
   },
   "devDependencies": {
     "@adobe/spectrum-css-temp": "3.0.0-alpha.1"
