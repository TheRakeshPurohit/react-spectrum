/*
 * Copyright 2020 Adobe. All rights reserved.
 * This file is licensed to you under the Apache License, Version 2.0 (the "License");
 * you may not use this file except in compliance with the License. You may obtain a copy
 * of the License at http://www.apache.org/licenses/LICENSE-2.0
 *
 * Unless required by applicable law or agreed to in writing, software distributed under
 * the License is distributed on an "AS IS" BASIS, WITHOUT WARRANTIES OR REPRESENTATIONS
 * OF ANY KIND, either express or implied. See the License for the specific language
 * governing permissions and limitations under the License.
 */

import {action} from '@storybook/addon-actions';
import {ActionButton} from '@react-spectrum/button';
import Add from '@spectrum-icons/workflow/Add';
import {Cell, Column, Row, Table, TableBody, TableHeader} from '../';
import {Content} from '@react-spectrum/view';
import {CRUDExample} from './CRUDExample';
import Delete from '@spectrum-icons/workflow/Delete';
import {Flex} from '@react-spectrum/layout';
import {Heading} from '@react-spectrum/text';
import {HidingColumns} from './HidingColumns';
import {IllustratedMessage} from '@react-spectrum/illustratedmessage';
import {Link} from '@react-spectrum/link';
import React from 'react';
import {SearchField} from '@react-spectrum/searchfield';
import {storiesOf} from '@storybook/react';
import {Switch} from '@react-spectrum/switch';
import {TextField} from '@react-spectrum/textfield';
import {useAsyncList} from '@react-stately/data';
import {useFilter} from '@react-aria/i18n';
import {View} from '@react-spectrum/view';

let columns = [
  {name: 'Foo', key: 'foo'},
  {name: 'Bar', key: 'bar'},
  {name: 'Baz', key: 'baz'}
];

let nestedColumns = [
  {name: 'Test', key: 'test'},
  {name: 'Tiered One Header', key: 'tier1', children: [
    {name: 'Tier Two Header A', key: 'tier2a', children: [
      {name: 'Foo', key: 'foo'},
      {name: 'Bar', key: 'bar'}
    ]},
    {name: 'Yay', key: 'yay'},
    {name: 'Tier Two Header B', key: 'tier2b', children: [
      {name: 'Baz', key: 'baz'}
    ]}
  ]}
];

let items = [
  {test: 'Test 1', foo: 'Foo 1', bar: 'Bar 1', yay: 'Yay 1', baz: 'Baz 1'},
  {test: 'Test 2', foo: 'Foo 2', bar: 'Bar 2', yay: 'Yay 2', baz: 'Baz 2'},
  {test: 'Test 1', foo: 'Foo 3', bar: 'Bar 1', yay: 'Yay 1', baz: 'Baz 1'},
  {test: 'Test 2', foo: 'Foo 4', bar: 'Bar 2', yay: 'Yay 2', baz: 'Baz 2'},
  {test: 'Test 1', foo: 'Foo 5', bar: 'Bar 1', yay: 'Yay 1', baz: 'Baz 1'},
  {test: 'Test 2', foo: 'Foo 6', bar: 'Bar 2', yay: 'Yay 2', baz: 'Baz 2'},
  {test: 'Test 1', foo: 'Foo 7', bar: 'Bar 1', yay: 'Yay 1', baz: 'Baz 1'},
  {test: 'Test 2', foo: 'Foo 8', bar: 'Bar 2', yay: 'Yay 2', baz: 'Baz 2'}
];

let manyColunns = [];
for (let i = 0; i < 100; i++) {
  manyColunns.push({name: 'Column ' + i, key: 'C' + i});
}

let manyRows = [];
for (let i = 0; i < 1000; i++) {
  let row = {key: 'R' + i};
  for (let j = 0; j < 100; j++) {
    row['C' + j] = `${i}, ${j}`;
  }

  manyRows.push(row);
}

function renderEmptyState() {
  return (
    <IllustratedMessage>
      <svg width="150" height="103" viewBox="0 0 150 103">
        <path d="M133.7,8.5h-118c-1.9,0-3.5,1.6-3.5,3.5v27c0,0.8,0.7,1.5,1.5,1.5s1.5-0.7,1.5-1.5V23.5h119V92c0,0.3-0.2,0.5-0.5,0.5h-118c-0.3,0-0.5-0.2-0.5-0.5V69c0-0.8-0.7-1.5-1.5-1.5s-1.5,0.7-1.5,1.5v23c0,1.9,1.6,3.5,3.5,3.5h118c1.9,0,3.5-1.6,3.5-3.5V12C137.2,10.1,135.6,8.5,133.7,8.5z M15.2,21.5V12c0-0.3,0.2-0.5,0.5-0.5h118c0.3,0,0.5,0.2,0.5,0.5v9.5H15.2z M32.6,16.5c0,0.6-0.4,1-1,1h-10c-0.6,0-1-0.4-1-1s0.4-1,1-1h10C32.2,15.5,32.6,15.9,32.6,16.5z M13.6,56.1l-8.6,8.5C4.8,65,4.4,65.1,4,65.1c-0.4,0-0.8-0.1-1.1-0.4c-0.6-0.6-0.6-1.5,0-2.1l8.6-8.5l-8.6-8.5c-0.6-0.6-0.6-1.5,0-2.1c0.6-0.6,1.5-0.6,2.1,0l8.6,8.5l8.6-8.5c0.6-0.6,1.5-0.6,2.1,0c0.6,0.6,0.6,1.5,0,2.1L15.8,54l8.6,8.5c0.6,0.6,0.6,1.5,0,2.1c-0.3,0.3-0.7,0.4-1.1,0.4c-0.4,0-0.8-0.1-1.1-0.4L13.6,56.1z" />
      </svg>
      <Heading>No results</Heading>
      <Content>No results found</Content>
    </IllustratedMessage>
  );
}

let onSelectionChange = action('onSelectionChange');
storiesOf('Table', module)
  .add(
    'static',
    () => (
      <Table aria-label="Table with static contents" width={300} height={200}>
        <TableHeader>
          <Column key="foo">Foo</Column>
          <Column key="bar">Bar</Column>
          <Column key="baz">Baz</Column>
        </TableHeader>
        <TableBody>
          <Row>
            <Cell>One</Cell>
            <Cell>Two</Cell>
            <Cell>Three</Cell>
          </Row>
          <Row>
            <Cell>One</Cell>
            <Cell>Two</Cell>
            <Cell>Three</Cell>
          </Row>
        </TableBody>
      </Table>
    )
  )
  .add(
    'static with selection',
    () => (
      <Table aria-label="Table with static contents" selectionMode="multiple" width={300} height={200} onSelectionChange={s => onSelectionChange([...s])}>
        <TableHeader>
          <Column key="foo">Foo</Column>
          <Column key="bar">Bar</Column>
          <Column key="baz">Baz</Column>
        </TableHeader>
        <TableBody>
          <Row>
            <Cell>One</Cell>
            <Cell>Two</Cell>
            <Cell>Three</Cell>
          </Row>
          <Row>
            <Cell>One</Cell>
            <Cell>Two</Cell>
            <Cell>Three</Cell>
          </Row>
        </TableBody>
      </Table>
    )
  )
  .add(
    'dynamic',
    () => (
      <Table aria-label="Table with dynamic contents" width={300} height={200}>
        <TableHeader columns={columns}>
          {column => <Column>{column.name}</Column>}
        </TableHeader>
        <TableBody items={items}>
          {item =>
            (<Row key={item.foo}>
              {key => <Cell>{item[key]}</Cell>}
            </Row>)
          }
        </TableBody>
      </Table>
    )
  )
  .add(
    'dynamic with selection',
    () => (
      <Table aria-label="Table with dynamic contents" selectionMode="multiple" width={300} height={200} onSelectionChange={s => onSelectionChange([...s])}>
        <TableHeader columns={columns}>
          {column => <Column>{column.name}</Column>}
        </TableHeader>
        <TableBody items={items}>
          {item =>
            (<Row key={item.foo}>
              {key => <Cell>{item[key]}</Cell>}
            </Row>)
          }
        </TableBody>
      </Table>
    )
  )
  .add(
    'dynamic with single selection',
    () => (
      <Table aria-label="Table with dynamic contents" selectionMode="single" width={300} height={200} onSelectionChange={s => onSelectionChange([...s])}>
        <TableHeader columns={columns}>
          {column => <Column>{column.name}</Column>}
        </TableHeader>
        <TableBody items={items}>
          {item =>
            (<Row key={item.foo}>
              {key => <Cell>{item[key]}</Cell>}
            </Row>)
          }
        </TableBody>
      </Table>
    )
  )
  .add(
    'dynamic with disabled, single selection',
    () => (
      <Table disabledKeys={['Foo 1', 'Foo 3']} aria-label="Table with dynamic contents" selectionMode="single" width={300} height={200} onSelectionChange={s => onSelectionChange([...s])}>
        <TableHeader columns={columns}>
          {column => <Column>{column.name}</Column>}
        </TableHeader>
        <TableBody items={items}>
          {item =>
            (<Row key={item.foo}>
              {key => <Cell>{item[key]}</Cell>}
            </Row>)
          }
        </TableBody>
      </Table>
    )
  )
  .add(
    'dynamic with disabled, multiple selection',
    () => (
      <Table disabledKeys={['Foo 1', 'Foo 3']} aria-label="Table with dynamic contents" selectionMode="multiple" width={300} height={200} onSelectionChange={s => onSelectionChange([...s])}>
        <TableHeader columns={columns}>
          {column => <Column>{column.name}</Column>}
        </TableHeader>
        <TableBody items={items}>
          {item =>
            (<Row key={item.foo}>
              {key => <Cell>{item[key]}</Cell>}
            </Row>)
          }
        </TableBody>
      </Table>
    )
  )
  .add(
    'dynamic with disabled, multiple selection, quiet',
    () => (
      <Table isQuiet disabledKeys={['Foo 1', 'Foo 3']} aria-label="Table with dynamic contents" selectionMode="multiple" width={300} height={200} onSelectionChange={s => onSelectionChange([...s])}>
        <TableHeader columns={columns}>
          {column => <Column>{column.name}</Column>}
        </TableHeader>
        <TableBody items={items}>
          {item =>
            (<Row key={item.foo}>
              {key => <Cell>{item[key]}</Cell>}
            </Row>)
          }
        </TableBody>
      </Table>
    )
  )
  .add(
    'static with nested columns',
    () => (
      <Table aria-label="Table with nested columns" selectionMode="multiple" width={500} height={200} onSelectionChange={s => onSelectionChange([...s])}>
        <TableHeader>
          <Column key="test">Test</Column>
          <Column title="Group 1">
            <Column key="foo">Foo</Column>
            <Column key="bar">Bar</Column>
          </Column>
          <Column title="Group 2">
            <Column key="baz">Baz</Column>
          </Column>
        </TableHeader>
        <TableBody>
          <Row>
            <Cell>Test1</Cell>
            <Cell>One</Cell>
            <Cell>Two</Cell>
            <Cell>Three</Cell>
          </Row>
          <Row>
            <Cell>Test2</Cell>
            <Cell>One</Cell>
            <Cell>Two</Cell>
            <Cell>Three</Cell>
          </Row>
        </TableBody>
      </Table>
    )
  )
  .add(
    'dynamic with nested columns',
    () => (
      <Table aria-label="Table with nested columns" selectionMode="multiple" width={700} height={300} overflowMode="wrap" onSelectionChange={s => onSelectionChange([...s])}>
        <TableHeader columns={nestedColumns}>
          {column =>
            <Column childColumns={column.children}>{column.name}</Column>
          }
        </TableHeader>
        <TableBody items={items}>
          {item =>
            (<Row key={item.foo}>
              {key => <Cell>{item[key]}</Cell>}
            </Row>)
          }
        </TableBody>
      </Table>
    )
  )
  .add(
    'focusable cells',
    () => (
      <Flex direction="column">
        <input placeholder="Focusable before" />
        <Table aria-label="Table with focusable cells" selectionMode="multiple" width={300} height={200} onSelectionChange={s => onSelectionChange([...s])}>
          <TableHeader>
            <Column key="foo">Foo</Column>
            <Column key="bar">Bar</Column>
            <Column key="baz">baz</Column>
          </TableHeader>
          <TableBody>
            <Row>
              <Cell><Switch aria-label="Foo" /></Cell>
              <Cell><Link><a href="https://google.com" target="_blank">Google</a></Link></Cell>
              <Cell>Three</Cell>
            </Row>
            <Row>
              <Cell><Switch aria-label="Foo" /></Cell>
              <Cell><Link><a href="https://yahoo.com" target="_blank">Yahoo</a></Link></Cell>
              <Cell>Three</Cell>
            </Row>
          </TableBody>
        </Table>
        <input placeholder="Focusable after" />
      </Flex>
    )
  )
  .add(
    'many columns and rows',
    () => (
      <Table aria-label="Table with many columns and rows" selectionMode="multiple" width={700} height={500} onSelectionChange={s => onSelectionChange([...s])}>
        <TableHeader columns={manyColunns}>
          {column =>
            <Column minWidth={100}>{column.name}</Column>
          }
        </TableHeader>
        <TableBody items={manyRows}>
          {item =>
            (<Row key={item.foo}>
              {key => <Cell>{item[key]}</Cell>}
            </Row>)
          }
        </TableBody>
      </Table>
    ),
    {chromatic: {disable: true}}
  )
  .add(
    'isQuiet, many columns and rows',
    () => (
      <Table aria-label="Quiet table with many columns and rows" selectionMode="multiple" width={700} height={500} isQuiet onSelectionChange={s => onSelectionChange([...s])}>
        <TableHeader columns={manyColunns}>
          {column =>
            <Column minWidth={100}>{column.name}</Column>
          }
        </TableHeader>
        <TableBody items={manyRows}>
          {item =>
            (<Row key={item.foo}>
              {key => <Cell>{item[key]}</Cell>}
            </Row>)
          }
        </TableBody>
      </Table>
    ),
    {chromatic: {disable: true}}
  )
  .add(
    'column widths and dividers',
    () => (
      <Table aria-label="Table with column widths and dividers" selectionMode="multiple" width={500} height={200} onSelectionChange={s => onSelectionChange([...s])}>
        <TableHeader>
          <Column width={250} showDivider>File Name</Column>
          <Column>Type</Column>
          <Column align="end">Size</Column>
        </TableHeader>
        <TableBody>
          <Row>
            <Cell>2018 Proposal</Cell>
            <Cell>PDF</Cell>
            <Cell>214 KB</Cell>
          </Row>
          <Row>
            <Cell>Budget</Cell>
            <Cell>XLS</Cell>
            <Cell>120 KB</Cell>
          </Row>
        </TableBody>
      </Table>
    )
  )
  .add(
    'isQuiet, column widths and dividers',
    () => (
      <Table aria-label="Quiet table with column widths and dividers" selectionMode="multiple" width={500} height={200} isQuiet onSelectionChange={s => onSelectionChange([...s])}>
        <TableHeader>
          <Column width={250} showDivider>File Name</Column>
          <Column>Type</Column>
          <Column align="end">Size</Column>
        </TableHeader>
        <TableBody>
          <Row>
            <Cell>2018 Proposal</Cell>
            <Cell>PDF</Cell>
            <Cell>214 KB</Cell>
          </Row>
          <Row>
            <Cell>Budget</Cell>
            <Cell>XLS</Cell>
            <Cell>120 KB</Cell>
          </Row>
        </TableBody>
      </Table>
    )
  )
  .add(
    'density="compact"',
    () => (
      <Table aria-label="Table with custom row height" selectionMode="multiple" width={500} height={200} isQuiet density="compact" onSelectionChange={s => onSelectionChange([...s])}>
        <TableHeader>
          <Column width={250} showDivider>File Name</Column>
          <Column>Type</Column>
          <Column align="end">Size</Column>
        </TableHeader>
        <TableBody>
          <Row>
            <Cell>2018 Proposal</Cell>
            <Cell>PDF</Cell>
            <Cell>214 KB</Cell>
          </Row>
          <Row>
            <Cell>Budget</Cell>
            <Cell>XLS</Cell>
            <Cell>120 KB</Cell>
          </Row>
        </TableBody>
      </Table>
    )
  )
  .add(
    'density="spacious"',
    () => (
      <Table aria-label="Table with custom row height" selectionMode="multiple" width={500} height={200} isQuiet density="spacious" onSelectionChange={s => onSelectionChange([...s])}>
        <TableHeader>
          <Column width={250} showDivider>File Name</Column>
          <Column>Type</Column>
          <Column align="end">Size</Column>
        </TableHeader>
        <TableBody>
          <Row>
            <Cell>2018 Proposal</Cell>
            <Cell>PDF</Cell>
            <Cell>214 KB</Cell>
          </Row>
          <Row>
            <Cell>Budget</Cell>
            <Cell>XLS</Cell>
            <Cell>120 KB</Cell>
          </Row>
        </TableBody>
      </Table>
    )
  )
  .add(
    'overflowMode="wrap"',
    () => (
      <Table aria-label="Table with variable row heights" selectionMode="multiple" width={500} height={300} isQuiet overflowMode="wrap" onSelectionChange={s => onSelectionChange([...s])}>
        <TableHeader>
          <Column width={250} showDivider>File Name</Column>
          <Column>Type</Column>
          <Column align="end">Size</Column>
        </TableHeader>
        <TableBody>
          <Row>
            <Cell>2018 Proposal with very very very very very very long long long long long filename</Cell>
            <Cell>PDF</Cell>
            <Cell>214 KB</Cell>
          </Row>
          <Row>
            <Cell>Budget</Cell>
            <Cell>XLS</Cell>
            <Cell>120 KB</Cell>
          </Row>
        </TableBody>
      </Table>
    )
  )
  .add(
    'overflowMode="wrap", density="compact"',
    () => (
      <Table aria-label="Table with variable row heights" selectionMode="multiple" width={500} height={300} isQuiet overflowMode="wrap" density="compact" onSelectionChange={s => onSelectionChange([...s])}>
        <TableHeader>
          <Column width={250} showDivider>File Name</Column>
          <Column>Type</Column>
          <Column align="end">Size</Column>
        </TableHeader>
        <TableBody>
          <Row>
            <Cell>2018 Proposal with very very very very very very long long long long long filename</Cell>
            <Cell>PDF</Cell>
            <Cell>214 KB</Cell>
          </Row>
          <Row>
            <Cell>Budget</Cell>
            <Cell>XLS</Cell>
            <Cell>120 KB</Cell>
          </Row>
        </TableBody>
      </Table>
    )
  )
  .add(
    'overflowMode="wrap", density="spacious"',
    () => (
      <Table aria-label="Table with variable row heights" selectionMode="multiple" width={500} height={300} isQuiet overflowMode="wrap" density="spacious" onSelectionChange={s => onSelectionChange([...s])}>
        <TableHeader>
          <Column width={250} showDivider>File Name</Column>
          <Column>Type</Column>
          <Column align="end">Size</Column>
        </TableHeader>
        <TableBody>
          <Row>
            <Cell>2018 Proposal with very very very very very very long long long long long filename</Cell>
            <Cell>PDF</Cell>
            <Cell>214 KB</Cell>
          </Row>
          <Row>
            <Cell>Budget</Cell>
            <Cell>XLS</Cell>
            <Cell>120 KB</Cell>
          </Row>
        </TableBody>
      </Table>
    )
  )
  .add(
    'custom isRowHeader labeling',
    () => (
      <Table aria-label="Table with custom row header labeling" selectionMode="multiple" width={500} height={200} isQuiet onSelectionChange={s => onSelectionChange([...s])}>
        <TableHeader>
          <Column isRowHeader>First Name</Column>
          <Column isRowHeader>Last Name</Column>
          <Column>Birthday</Column>
        </TableHeader>
        <TableBody>
          <Row>
            <Cell>Sam</Cell>
            <Cell>Smith</Cell>
            <Cell>May 3</Cell>
          </Row>
          <Row>
            <Cell>Julia</Cell>
            <Cell>Jones</Cell>
            <Cell>February 10</Cell>
          </Row>
        </TableBody>
      </Table>
    )
  )
  .add(
    'CRUD',
    () => (
      <CRUDExample />
    )
  )
  .add(
    'hiding columns',
    () => (
      <HidingColumns />
    )
  )
  .add(
    'isLoading',
    () => (
      <Table aria-label="Table loading" width={700} height={200}>
        <TableHeader columns={manyColunns}>
          {column =>
            <Column minWidth={100}>{column.name}</Column>
          }
        </TableHeader>
        <TableBody items={[]} isLoading>
          {item =>
            (<Row key={item.foo}>
              {key => <Cell>{item[key]}</Cell>}
            </Row>)
          }
        </TableBody>
      </Table>
    )
  )
  .add(
    'isLoading more',
    () => (
      <Table aria-label="Table loading more" width={700} height={200}>
        <TableHeader columns={columns}>
          {column =>
            <Column minWidth={100}>{column.name}</Column>
          }
        </TableHeader>
        <TableBody items={items} isLoading>
          {item =>
            (<Row key={item.foo}>
              {key => <Cell>{item[key]}</Cell>}
            </Row>)
          }
        </TableBody>
      </Table>
    )
  )
  .add(
    'renderEmptyState',
    () => (
      <Table aria-label="Table with empty state" width={700} height={400} isQuiet renderEmptyState={renderEmptyState}>
        <TableHeader columns={manyColunns}>
          {column =>
            <Column minWidth={100}>{column.name}</Column>
          }
        </TableHeader>
        <TableBody>
          {[]}
        </TableBody>
      </Table>
    )
  )
  .add(
    'async loading',
    () => <AsyncLoadingExample />,
    {chromatic: {disable: true}}
  )
  .add(
    'hideHeader',
    () => (
      <Table
        aria-label="Table with static contents"
        width={350}
        height={200}>
        <TableHeader>
          <Column key="foo">
            Foo
          </Column>
          <Column key="addAction" hideHeader>
            Add Item
          </Column>
          <Column key="deleteAction" hideHeader showDivider>
            Delete Item
          </Column>
          <Column key="bar">Bar</Column>
          <Column key="baz">Baz</Column>
        </TableHeader>
        <TableBody>
          <Row>
            <Cell>One</Cell>
            <Cell>
              <ActionButton isQuiet>
                <Add />
              </ActionButton>
            </Cell>
            <Cell>
              <ActionButton isQuiet>
                <Delete />
              </ActionButton>
            </Cell>
            <Cell>Two</Cell>
            <Cell>Three</Cell>
          </Row>
          <Row>
            <Cell>One</Cell>
            <Cell>
              <ActionButton isQuiet>
                <Add />
              </ActionButton>
            </Cell>
            <Cell>
              <ActionButton isQuiet>
                <Delete />
              </ActionButton>
            </Cell>
            <Cell>Two</Cell>
            <Cell>Three</Cell>
          </Row>
          <Row>
            <Cell>One</Cell>
            <Cell>
              <ActionButton isQuiet>
                <Add />
              </ActionButton>
            </Cell>
            <Cell>
              <ActionButton isQuiet>
                <Delete />
              </ActionButton>
            </Cell>
            <Cell>Two</Cell>
            <Cell>Three</Cell>
          </Row>
          <Row>
            <Cell>One</Cell>
            <Cell>
              <ActionButton isQuiet>
                <Add />
              </ActionButton>
            </Cell>
            <Cell>
              <ActionButton isQuiet>
                <Delete />
              </ActionButton>
            </Cell>
            <Cell>Two</Cell>
            <Cell>Three</Cell>
          </Row>
          <Row>
            <Cell>One</Cell>
            <Cell>
              <ActionButton isQuiet>
                <Add />
              </ActionButton>
            </Cell>
            <Cell>
              <ActionButton isQuiet>
                <Delete />
              </ActionButton>
            </Cell>
            <Cell>Two</Cell>
            <Cell>Three</Cell>
          </Row>
          <Row>
            <Cell>One</Cell>
            <Cell>
              <ActionButton isQuiet>
                <Add />
              </ActionButton>
            </Cell>
            <Cell>
              <ActionButton isQuiet>
                <Delete />
              </ActionButton>
            </Cell>
            <Cell>Two</Cell>
            <Cell>Three</Cell>
          </Row>
        </TableBody>
      </Table>
    )
  )
<<<<<<< HEAD
  .add('table with textfields and buttons',
    () => (
      <Table aria-label="Table" selectionMode="none">
        <TableHeader>
          <Column isRowHeader minWidth={200}>First Name</Column>
          <Column isRowHeader>Last Name</Column>
          <Column>Birthday</Column>
        </TableHeader>
        <TableBody>
          <Row>
            <Cell>Sam</Cell>
            <Cell>Smith</Cell>
            <Cell>May 3</Cell>
          </Row>
          <Row>
            <Cell>Julia</Cell>
            <Cell>Jones</Cell>
            <Cell>February 10</Cell>
          </Row>
          <Row>
            <Cell>John</Cell>
            <Cell>Doe</Cell>
            <Cell>December 12</Cell>
          </Row>
          <Row>
            <Cell textValue="Textfield">
              <TextField width={150} aria-label="table textfield" />
            </Cell>
            <Cell textValue="Action Button">
              <ActionButton isQuiet>
                <Delete />
              </ActionButton>
            </Cell>
            <Cell>December 12</Cell>
          </Row>
        </TableBody>
      </Table>
    )
=======
  .add(
    'async client side filter loading',
    () => <ProjectListTable />,
    {chromatic: {disable: true}}
  )
  .add(
    'async server side filter loading',
    () => <AsyncServerFilterTable />,
    {chromatic: {disable: true}}
>>>>>>> a7ec38e4
  );

function AsyncLoadingExample() {
  interface Item {
    data: {
      id: string,
      url: string,
      title: string
    }
  }

  let list = useAsyncList<Item>({
    getKey: (item) => item.data.id,
    async load({signal, cursor}) {
      let url = new URL('https://www.reddit.com/r/news.json');
      if (cursor) {
        url.searchParams.append('after', cursor);
      }

      let res = await fetch(url.toString(), {signal});
      let json = await res.json();
      return {items: json.data.children, cursor: json.data.after};
    },
    async sort({items, sortDescriptor}) {
      return {
        items: items.slice().sort((a, b) => {
          let cmp = a.data[sortDescriptor.column] < b.data[sortDescriptor.column] ? -1 : 1;
          if (sortDescriptor.direction === 'descending') {
            cmp *= -1;
          }
          return cmp;
        })
      };
    }
  });

  return (
    <div>
      <ActionButton marginBottom={10} onPress={() => list.remove(list.items[0].data.id)}>Remove first item</ActionButton>
      <Table aria-label="Top news from Reddit" selectionMode="multiple" width={1000} height={400} isQuiet sortDescriptor={list.sortDescriptor} onSortChange={list.sort}>
        <TableHeader>
          <Column key="score" width={100} allowsSorting>Score</Column>
          <Column key="title" isRowHeader allowsSorting>Title</Column>
          <Column key="author" width={200} allowsSorting>Author</Column>
          <Column key="num_comments" width={100} allowsSorting>Comments</Column>
        </TableHeader>
        <TableBody items={list.items} isLoading={list.isLoading} onLoadMore={list.loadMore}>
          {item =>
            (<Row key={item.data.id}>
              {key =>
                key === 'title'
                  ? <Cell textValue={item.data.title}><Link isQuiet><a href={item.data.url} target="_blank">{item.data.title}</a></Link></Cell>
                  : <Cell>{item.data[key]}</Cell>
              }
            </Row>)
          }
        </TableBody>
      </Table>
    </div>
  );
}

let COLUMNS = [
  {
    name: 'Name',
    key: 'name',
    minWidth: 200
  },
  {
    name: 'Owner',
    key: 'ownerName'
  }
];

async function getCollectionItems(): Promise<any> {
  const result = [
    {
      id: 'xx',
      name: 'abc',
      ownerName: 'xx'
    },
    {
      id: 'aa',
      name: 'efg',
      ownerName: 'aa'
    },
    {
      id: 'yy',
      name: 'abcd',
      ownerName: 'yy'
    },
    {
      id: 'bb',
      name: 'efgh',
      ownerName: 'bb'
    },
    {
      id: 'zz',
      name: 'abce',
      ownerName: 'zz'
    },
    {
      id: 'cc',
      name: 'efgi',
      ownerName: 'cc'
    }
  ];
  return new Promise((resolve) => {
    setTimeout(() => {
      resolve(result);
    }, 5);
  });
}

function ProjectListTable() {
  interface Item {
    id: string,
    name: string,
    ownerName: string
  }

  let {contains} = useFilter({sensitivity: 'base'});
  let [filterText, setFilterText] = React.useState('');
  let list = useAsyncList<Item>({
    async load() {
      let projects = await getCollectionItems();
      return {items: projects};
    }
  });
  let filteredItems = React.useMemo(() => list.items.filter(item => contains(item.name, filterText)), [list.items, filterText, contains]);
  const onChange = (value) => {
    setFilterText(value);
  };

  return (
    <>
      <SearchField
        marginStart={'size-200'}
        marginBottom={'size-200'}
        marginTop={'size-200'}
        width={'size-3600'}
        aria-label={'Search by name'}
        placeholder={'Search by name'}
        value={filterText}
        onChange={(onChange)} />
      <View flexGrow={1} height={700} overflow="hidden">
        <Table
          aria-label={'Project list'}
          height={'100%'}
          isQuiet
          sortDescriptor={list.sortDescriptor}
          onSortChange={list.sort}>
          <TableHeader columns={COLUMNS}>
            {(column) => {
              const {name, ...columnProps} = column;
              return <Column {...columnProps}>{name}</Column>;
            }}
          </TableHeader>
          <TableBody
            items={filteredItems}
            isLoading={list.isLoading}>
            {(item) => (
              <Row key={item.id}>{(key) => <Cell>{item[key]}</Cell>}</Row>
            )}
          </TableBody>
        </Table>
      </View>
    </>
  );
}

function AsyncServerFilterTable() {
  interface Item {
    name: string,
    height: string,
    mass: string
  }

  let columns = [
    {
      name: 'Name',
      key: 'name',
      minWidth: 200
    },
    {
      name: 'Height',
      key: 'height'
    },
    {
      name: 'Mass',
      key: 'mass'
    }
  ];

  let list = useAsyncList<Item>({
    getKey: (item) => item.name,
    async load({signal, cursor, filterText}) {
      if (cursor) {
        cursor = cursor.replace(/^http:\/\//i, 'https://');
      }

      let res = await fetch(cursor || `https://swapi.dev/api/people/?search=${filterText}`, {signal});
      let json = await res.json();

      return {
        items: json.results,
        cursor: json.next
      };
    }
  });

  const onChange = (value) => {
    list.setFilterText(value);
  };
  return (
    <div>
      <SearchField
        marginStart={'size-200'}
        marginBottom={'size-200'}
        marginTop={'size-200'}
        width={'size-3600'}
        aria-label={'Search by name'}
        placeholder={'Search by name'}
        defaultValue={list.filterText}
        onChange={(onChange)} />
      <Table
        aria-label={'Star Wars Characters'}
        height={200}
        width={600}
        isQuiet
        sortDescriptor={list.sortDescriptor}
        onSortChange={list.sort}>
        <TableHeader columns={columns}>
          {(column) => {
            const {name, ...columnProps} = column;
            return <Column {...columnProps}>{name}</Column>;
          }}
        </TableHeader>
        <TableBody
          items={list.items}
          isLoading={list.isLoading}
          onLoadMore={list.loadMore}>
          {(item) => (
            <Row key={item.name}>{(key) => <Cell>{item[key]}</Cell>}</Row>
          )}
        </TableBody>
      </Table>
    </div>
  );
}<|MERGE_RESOLUTION|>--- conflicted
+++ resolved
@@ -736,7 +736,6 @@
       </Table>
     )
   )
-<<<<<<< HEAD
   .add('table with textfields and buttons',
     () => (
       <Table aria-label="Table" selectionMode="none">
@@ -775,7 +774,7 @@
         </TableBody>
       </Table>
     )
-=======
+  )
   .add(
     'async client side filter loading',
     () => <ProjectListTable />,
@@ -785,7 +784,6 @@
     'async server side filter loading',
     () => <AsyncServerFilterTable />,
     {chromatic: {disable: true}}
->>>>>>> a7ec38e4
   );
 
 function AsyncLoadingExample() {
