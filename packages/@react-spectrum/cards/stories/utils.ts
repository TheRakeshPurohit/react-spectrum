--- conflicted
+++ resolved
@@ -5,8 +5,6 @@
   'https://i.imgur.com/L7RTlvI.png',
   'https://i.imgur.com/1nScMIH.jpg',
   'https://i.imgur.com/zzwWogn.jpg'
-<<<<<<< HEAD
-=======
 ];
 
 // descriptions separate from images so that the same image might have multiple different descriptions
@@ -15,7 +13,6 @@
   'Description that is a medium length',
   'This is the description that never ends, it goes on and on my friends. Someone started typing without knowing what it was',
   'Rechtsschutzversicherungsgesellschaften Nahrungsmittelunverträglichkeit Unabhängigkeitserklärungen Freundschaftsbeziehungen'
->>>>>>> 8ddc973a
 ];
 
 export function getImage(index: number) {
