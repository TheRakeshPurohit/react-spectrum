--- conflicted
+++ resolved
@@ -33,24 +33,14 @@
 
   return (
     <MenuTrigger
-<<<<<<< HEAD
-=======
       isOpen={props.isOpen}
->>>>>>> ab0323af
       align={props.align}
       direction={props.direction}
       shouldFlip={props.shouldFlip}>
       <ActionButton
         ref={ref}
-<<<<<<< HEAD
-        {...buttonProps}
-        isDisabled={props.isDisabled}
-        isQuiet={props.isQuiet}
-        autoFocus={props.autoFocus}>
-=======
         {...props}
         {...buttonProps}>
->>>>>>> ab0323af
         <More />
       </ActionButton>
       <Menu
