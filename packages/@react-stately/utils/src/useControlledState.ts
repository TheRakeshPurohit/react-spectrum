--- conflicted
+++ resolved
@@ -18,17 +18,10 @@
   ref.current = isControlled;
 
   let setValue = useCallback((value, ...args) => {
-<<<<<<< HEAD
-    let onChangeCaller = (value, ...args) => {
-      if (onChange) {
-        if (stateRef.current !== value) {
-          onChange(value, ...args);
-=======
     let onChangeCaller = (value, ...onChangeArgs) => {
       if (onChange) {
         if (stateRef.current !== value) {
           onChange(value, ...onChangeArgs);
->>>>>>> 14c5536e
         }
       }
       if (!isControlled) {
@@ -37,10 +30,6 @@
     };
 
     if (typeof value === 'function') {
-<<<<<<< HEAD
-      let wrapFunc = (oldValue, ...rest) => {
-        let interceptedValue = value(oldValue, ...rest);
-=======
       // this supports functional updates https://reactjs.org/docs/hooks-reference.html#functional-updates
       // when someone using useControlledState calls setControlledState(myFunc)
       // this will call our useState setState with a function as well which invokes myFunc and calls onChange with the value from myFunc
@@ -48,18 +37,13 @@
       // otherwise we just return the controlled value, which won't cause a rerender because React knows to bail out when the value is the same
       let updateFunction = (oldValue, ...functionArgs) => {
         let interceptedValue = value(oldValue, ...functionArgs);
->>>>>>> 14c5536e
         onChangeCaller(interceptedValue, ...args);
         if (!isControlled) {
           return interceptedValue;
         }
         return oldValue;
       };
-<<<<<<< HEAD
-      setStateValue(wrapFunc);
-=======
       setStateValue(updateFunction);
->>>>>>> 14c5536e
     } else {
       if (!isControlled) {
         setStateValue(value);
