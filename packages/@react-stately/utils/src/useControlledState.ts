import {useCallback, useRef, useState} from 'react';

<<<<<<< HEAD
export function useControlledState(
  value: any,
  defaultValue: any,
  onChange: (value: any, ...args: any[]) => void
): [any, (value: any, ...args: any[]) => void]  {
=======
export function useControlledState<T>(
  value: T, 
  defaultValue: T, 
  onChange: (value: T, ...args: any[]) => void
): [T, (value: T | ((prevState: T) => T), ...args: any[]) => void]  {
>>>>>>> 2ac38409
  let [stateValue, setStateValue] = useState(value || defaultValue);
  let ref = useRef(value !== undefined);
  let wasControlled = ref.current;
  let isControlled = value !== undefined;
  // Internal state reference for useCallback
  let stateRef = useRef(stateValue);
  if (wasControlled !== isControlled) {
    console.warn(`WARN: A component changed from ${wasControlled ? 'controlled' : 'uncontrolled'} to ${isControlled ? 'controlled' : 'uncontrolled'}.`);
  }

  ref.current = isControlled;

  let setValue = useCallback((value, ...args) => {
    let onChangeCaller = (value, ...args) => {
      if (onChange) {
        if (stateRef.current !== value) {
          onChange(value, ...args);
        }
      }
      if (!isControlled) {
        stateRef.current = value;
      }
    };

    if (typeof value === 'function') {
      let wrapFunc = (oldValue, ...rest) => {
        let interceptedValue = value(oldValue, ...rest);
        onChangeCaller(interceptedValue, ...args);
        if (!isControlled) {
          return interceptedValue;
        }
        return oldValue;
      };
      setStateValue(wrapFunc);
    } else {
      if (!isControlled) {
        setStateValue(value);
      }
      onChangeCaller(value, ...args);
    }
  }, [isControlled, onChange]);

  // If a controlled component's value prop changes, we need to update stateRef
  if (isControlled) {
    stateRef.current = value;
  } else {
    value = stateValue;
  }

  return [value, setValue];
}<|MERGE_RESOLUTION|>--- conflicted
+++ resolved
@@ -1,18 +1,10 @@
 import {useCallback, useRef, useState} from 'react';
 
-<<<<<<< HEAD
-export function useControlledState(
-  value: any,
-  defaultValue: any,
-  onChange: (value: any, ...args: any[]) => void
-): [any, (value: any, ...args: any[]) => void]  {
-=======
 export function useControlledState<T>(
   value: T, 
   defaultValue: T, 
   onChange: (value: T, ...args: any[]) => void
 ): [T, (value: T | ((prevState: T) => T), ...args: any[]) => void]  {
->>>>>>> 2ac38409
   let [stateValue, setStateValue] = useState(value || defaultValue);
   let ref = useRef(value !== undefined);
   let wasControlled = ref.current;
