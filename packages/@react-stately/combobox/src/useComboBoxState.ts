--- conflicted
+++ resolved
@@ -12,12 +12,7 @@
 
 import {Collection, Node} from '@react-stately/collections';
 import {CollectionBase, SingleSelection} from '@react-types/shared';
-<<<<<<< HEAD
-import {Key, useMemo} from 'react';
-import {FocusStrategy} from '@react-types/menu';
-=======
 import {Key, useEffect, useMemo, useRef, useState} from 'react';
->>>>>>> 7da2279d
 import {SelectState, useSelectState} from '@react-stately/select';
 import {useControlledState} from '@react-stately/utils';
 
@@ -187,30 +182,7 @@
     } else if (selectState.collection && selectState.collection.size === 0) {
       selectState.close();
     }
-<<<<<<< HEAD
-    if (props.onFilter) {
-      props.onFilter(undefined); // what is the value??
-    }
-  };
-  let setOpen = function (value) {
-    if (selectState.collection.size > 0 && value) {
-      selectState.setOpen(value);
-    }
-    if (value && props.onFilter) {
-      props.onFilter(undefined); // what is the value??
-    }
-  };
-  let toggle = function (focusStrategy: FocusStrategy = null) {
-    if (selectState.collection.size > 0 && !selectState.isOpen) {
-      selectState.toggle(focusStrategy);
-    }
-    if (!selectState.isOpen && props.onFilter) {
-      props.onFilter(undefined); // what is the value??
-    }
-  };
-=======
   }, [selectState.collection, props.menuTrigger, props.isFocused, value]);
->>>>>>> 7da2279d
 
   // do i need a new selection manager?
 
