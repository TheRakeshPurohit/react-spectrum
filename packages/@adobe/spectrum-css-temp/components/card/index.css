--- conflicted
+++ resolved
@@ -165,8 +165,6 @@
 /** Standard Vertical **/
 /** Waterfall **/
 .spectrum-Card--waterfall.spectrum-Card--default {
-<<<<<<< HEAD
-=======
   .spectrum-Card-checkboxWrapper {
     z-index: 3;
   }
@@ -176,7 +174,6 @@
   position: relative;
   border-width: var(--spectrum-card-border-size);
   border-style: solid;
->>>>>>> 40e5ff3a
   border-radius: var(--spectrum-card-border-radius);
 
   &:before {
