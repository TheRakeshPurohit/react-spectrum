/*
Copyright 2019 Adobe. All rights reserved.
This file is licensed to you under the Apache License, Version 2.0 (the "License");
you may not use this file except in compliance with the License. You may obtain a copy
of the License at http://www.apache.org/licenses/LICENSE-2.0

Unless required by applicable law or agreed to in writing, software distributed under
the License is distributed on an "AS IS" BASIS, WITHOUT WARRANTIES OR REPRESENTATIONS
OF ANY KIND, either express or implied. See the License for the specific language
governing permissions and limitations under the License.
*/

.spectrum-Card {

  &.is-drop-target {
    border-color: var(--spectrum-card-border-color-key-focus);
    box-shadow: 0 0 0 1px var(--spectrum-card-border-color-key-focus);
    background-color: var(--spectrum-alias-highlight-selected);
  }

   .spectrum-Card-checkboxWrapper {
     background-color: var(--spectrum-quickactions-background-color);
   }

  .spectrum-Card-detail {
    color: var(--spectrum-card-description-text-color);
  }
}

.spectrum-Card-illustration {
}
.spectrum-Card-image {
}
.spectrum-Card-avatar {
}
.spectrum-Card-heading {
  color: var(--spectrum-global-color-gray-900);
}
.spectrum-Card-detail {
  color: var(--spectrum-global-color-gray-700);
}
.spectrum-Card-actions {
}
.spectrum-Card-content {
  color: var(--spectrum-global-color-gray-700);
}
.spectrum-Card-divider {
}
.spectrum-Card-footer {
}

.spectrum-Card--default {
  box-shadow: inset 0 0 0 1px var(--spectrum-card-border-color-hover);
  background-color: var(--spectrum-card-background-color);
  .spectrum-Card-grid {
    &:before {
      background-color: var(--spectrum-card-quiet-preview-background-color);
    }
  }
  &:hover {
    border-color: var(--spectrum-card-border-color-hover);
<<<<<<< HEAD
    .spectrum-Card-grid {
      &:before {
        box-shadow: inset 0 0 0 1px var(--spectrum-card-border-color-hover);
      }
=======
    &:before {
      box-shadow: 0 0 0 1px var(--spectrum-card-border-color-hover);
>>>>>>> 40e5ff3a
    }
  }

  &.is-selected {
<<<<<<< HEAD
    box-shadow: inset 0 0 0 1px var(--spectrum-card-border-color-key-focus);
    .spectrum-Card-grid {
      &:before {
        /* Image needs to go right to the edge, so no border. Adding border on focus causes
        * a jump in the text and image. So focus ring is only box-shadow
        */
        box-shadow: inset 0 0 0 1px var(--spectrum-card-border-color-key-focus);
      }
=======
    border-color: var(--spectrum-card-border-color-key-focus);
    &:before {
      /* Image needs to go right to the edge, so no border. Adding border on focus causes
      * a jump in the text and image. So focus ring is only box-shadow
      */
      box-shadow: 0 0 0 1px var(--spectrum-card-border-color-key-focus);
>>>>>>> 40e5ff3a
    }
  }

  &:hover.is-selected {
<<<<<<< HEAD
    box-shadow: inset 0 0 0 1px var(--spectrum-card-border-color-key-focus);
    .spectrum-Card-grid {
      &:before {
        /* Image needs to go right to the edge, so no border. Adding border on focus causes
        * a jump in the text and image. So focus ring is only box-shadow
        */
        box-shadow: inset 0 0 0 1px var(--spectrum-card-border-color-key-focus);
      }
=======
    border-color: var(--spectrum-card-border-color-key-focus);
    &:before {
      /* Image needs to go right to the edge, so no border. Adding border on focus causes
      * a jump in the text and image. So focus ring is only box-shadow
      */
      box-shadow: 0 0 0 1px var(--spectrum-card-border-color-key-focus);
>>>>>>> 40e5ff3a
    }
  }

  &:focus-ring {
<<<<<<< HEAD
    box-shadow: inset 0 0 0 2px var(--spectrum-card-border-color-key-focus);
    .spectrum-Card-grid {
      &:before {
        box-shadow: inset 0 0 0 2px var(--spectrum-card-border-color-key-focus);
      }
=======
    border-color: var(--spectrum-card-border-color-key-focus);
    &:before {
      box-shadow: 0 0 0 2px var(--spectrum-card-border-color-key-focus);
>>>>>>> 40e5ff3a
    }
  }

  &:focus-ring:hover.is-selected {
<<<<<<< HEAD
    box-shadow: inset 0 0 0 2px var(--spectrum-card-border-color-key-focus);
    .spectrum-Card-grid {
      &:before {
        box-shadow: inset 0 0 0 2px var(--spectrum-card-border-color-key-focus);
      }
=======
    border-color: var(--spectrum-card-border-color-key-focus);
    &:before {
      box-shadow: 0 0 0 2px var(--spectrum-card-border-color-key-focus);
>>>>>>> 40e5ff3a
    }
  }

  &.is-selected {
    border-color: var(--spectrum-card-border-color-key-focus);
    &:after {
      background-color: var(--spectrum-global-color-blue-400);
      opacity: 0.15;
    }
    &:hover {
      border-color: var(--spectrum-card-border-color-key-focus);
      &:after {
        background-color: var(--spectrum-global-color-blue-400);
        opacity: 0.25;
      }
    }
  }

  .spectrum-Card-image,
  .spectrum-Card-illustration {
    border-block-end-color: var(--spectrum-card-coverphoto-border-color);
  }
  .spectrum-Card-image {
  }
  .spectrum-Card-avatar {
  }
  .spectrum-Card-heading {
  }
  .spectrum-Card-detail {
  }
  .spectrum-Card-actions {
  }
  .spectrum-Card-content {
    color: var(--spectrum-card-description-text-color);
  }
  .spectrum-Card-divider {
  }
  .spectrum-Card-footer {
  }
}

.spectrum-Card--isQuiet {
  border-color: transparent;
  background-color: transparent;

  &:hover {
    .spectrum-Card-grid {
      &:before {
        background-color: var(--spectrum-card-quiet-preview-background-color-hover);
      }

      &:after {
        box-shadow: inset 0 0 0 1px var(--spectrum-card-border-color-hover);
      }
    }
  }

  &.is-selected {
    .spectrum-Card-grid {
      &:after {
        /* Image needs to go right to the edge, so no border. Adding border on focus causes
        * a jump in the text and image. So focus ring is only box-shadow
        */
        box-shadow: inset 0 0 0 1px var(--spectrum-card-border-color-key-focus);
      }
    }
  }

  &:hover.is-selected {
    .spectrum-Card-grid {
      &:after {
        /* Image needs to go right to the edge, so no border. Adding border on focus causes
        * a jump in the text and image. So focus ring is only box-shadow
        */
        box-shadow: inset 0 0 0 1px var(--spectrum-card-border-color-key-focus);
      }
    }
  }

  &:focus-ring {
    .spectrum-Card-grid {
      &:after {
        box-shadow: inset 0 0 0 2px var(--spectrum-card-border-color-key-focus);
      }
    }
  }

  &:focus-ring:hover.is-selected {
    .spectrum-Card-grid {
      &:after {
        box-shadow: inset 0 0 0 2px var(--spectrum-card-border-color-key-focus);
      }
    }
  }

  &.is-selected {
    .spectrum-Card-grid {
      &:after {
        background-color: var(--spectrum-global-color-blue-400);
        /* TODO: this causes an issue with quiet selected focused cards cuz the opacity applies to the focus ring */
        opacity: 0.15;
      }
    }
    &:hover {
      .spectrum-Card-grid {
        &:after {
          background-color: var(--spectrum-global-color-blue-400);
          opacity: 0.25;
        }
      }
    }
  }

  .spectrum-Card-grid {
    &:before {
      background-color: var(--spectrum-card-quiet-preview-background-color);
    }
  }
  .spectrum-Card-image,
  .spectrum-Card-illustration {
  }
  .spectrum-Card-image {
  }
  .spectrum-Card-avatar {
  }
  .spectrum-Card-heading {
  }
  .spectrum-Card-detail {
  }
  .spectrum-Card-actions {
  }
  .spectrum-Card-content {
  }
  .spectrum-Card-divider {
  }
  .spectrum-Card-footer {
  }
}

.spectrum-Card--horizontal {
  border-color: var(--spectrum-card-border-color);
  background-color: var(--spectrum-card-background-color);
  &:hover {
    border-color: var(--spectrum-card-border-color-hover);
    .spectrum-Card-grid {
      &:before {
        box-shadow: 0 0 0 1px var(--spectrum-card-border-color-hover);
      }
    }
  }

  &.is-selected {
    border-color: var(--spectrum-card-border-color-key-focus);
    .spectrum-Card-grid {
      &:before {
        /* Image needs to go right to the edge, so no border. Adding border on focus causes
        * a jump in the text and image. So focus ring is only box-shadow
        */
        box-shadow: 0 0 0 1px var(--spectrum-card-border-color-key-focus);
      }
    }
  }

  &:hover.is-selected {
    border-color: var(--spectrum-card-border-color-key-focus);
    .spectrum-Card-grid {
      &:before {
        /* Image needs to go right to the edge, so no border. Adding border on focus causes
        * a jump in the text and image. So focus ring is only box-shadow
        */
        box-shadow: 0 0 0 1px var(--spectrum-card-border-color-key-focus);
      }
    }
  }

  &:focus-ring {
    border-color: var(--spectrum-card-border-color-key-focus);
    .spectrum-Card-grid {
      &:before {
        box-shadow: 0 0 0 2px var(--spectrum-card-border-color-key-focus);
      }
    }
  }

  &:focus-ring:hover.is-selected {
    border-color: var(--spectrum-card-border-color-key-focus);
    .spectrum-Card-grid {
      &:before {
        box-shadow: 0 0 0 2px var(--spectrum-card-border-color-key-focus);
      }
    }
  }

  &.is-selected {
    border-color: var(--spectrum-card-border-color-key-focus);
    .spectrum-Card-grid {
      &:after {
        background-color: var(--spectrum-global-color-blue-400);
        opacity: 0.15;
      }
    }
    &:hover {
      border-color: var(--spectrum-card-border-color-key-focus);
      .spectrum-Card-grid {
        &:after {
          background-color: var(--spectrum-global-color-blue-400);
          opacity: 0.25;
        }
      }
    }
  }

  .spectrum-Card-image,
  .spectrum-Card-illustration {
    border-inline-end-color: var(--spectrum-card-coverphoto-border-color);
  }
  .spectrum-Card-image {
  }
  .spectrum-Card-illustration {
  }
  .spectrum-Card-avatar {
  }
  .spectrum-Card-heading {
  }
  .spectrum-Card-detail {
  }
  .spectrum-Card-actions {
  }
  .spectrum-Card-content {
  }
  .spectrum-Card-divider {
  }
  .spectrum-Card-footer {
  }
}<|MERGE_RESOLUTION|>--- conflicted
+++ resolved
@@ -59,87 +59,42 @@
   }
   &:hover {
     border-color: var(--spectrum-card-border-color-hover);
-<<<<<<< HEAD
-    .spectrum-Card-grid {
-      &:before {
-        box-shadow: inset 0 0 0 1px var(--spectrum-card-border-color-hover);
-      }
-=======
     &:before {
       box-shadow: 0 0 0 1px var(--spectrum-card-border-color-hover);
->>>>>>> 40e5ff3a
-    }
-  }
-
-  &.is-selected {
-<<<<<<< HEAD
-    box-shadow: inset 0 0 0 1px var(--spectrum-card-border-color-key-focus);
-    .spectrum-Card-grid {
-      &:before {
-        /* Image needs to go right to the edge, so no border. Adding border on focus causes
-        * a jump in the text and image. So focus ring is only box-shadow
-        */
-        box-shadow: inset 0 0 0 1px var(--spectrum-card-border-color-key-focus);
-      }
-=======
+    }
+  }
+
+  &.is-selected {
     border-color: var(--spectrum-card-border-color-key-focus);
     &:before {
       /* Image needs to go right to the edge, so no border. Adding border on focus causes
       * a jump in the text and image. So focus ring is only box-shadow
       */
       box-shadow: 0 0 0 1px var(--spectrum-card-border-color-key-focus);
->>>>>>> 40e5ff3a
     }
   }
 
   &:hover.is-selected {
-<<<<<<< HEAD
-    box-shadow: inset 0 0 0 1px var(--spectrum-card-border-color-key-focus);
-    .spectrum-Card-grid {
-      &:before {
-        /* Image needs to go right to the edge, so no border. Adding border on focus causes
-        * a jump in the text and image. So focus ring is only box-shadow
-        */
-        box-shadow: inset 0 0 0 1px var(--spectrum-card-border-color-key-focus);
-      }
-=======
     border-color: var(--spectrum-card-border-color-key-focus);
     &:before {
       /* Image needs to go right to the edge, so no border. Adding border on focus causes
       * a jump in the text and image. So focus ring is only box-shadow
       */
       box-shadow: 0 0 0 1px var(--spectrum-card-border-color-key-focus);
->>>>>>> 40e5ff3a
     }
   }
 
   &:focus-ring {
-<<<<<<< HEAD
-    box-shadow: inset 0 0 0 2px var(--spectrum-card-border-color-key-focus);
-    .spectrum-Card-grid {
-      &:before {
-        box-shadow: inset 0 0 0 2px var(--spectrum-card-border-color-key-focus);
-      }
-=======
     border-color: var(--spectrum-card-border-color-key-focus);
     &:before {
       box-shadow: 0 0 0 2px var(--spectrum-card-border-color-key-focus);
->>>>>>> 40e5ff3a
     }
   }
 
   &:focus-ring:hover.is-selected {
-<<<<<<< HEAD
-    box-shadow: inset 0 0 0 2px var(--spectrum-card-border-color-key-focus);
-    .spectrum-Card-grid {
-      &:before {
-        box-shadow: inset 0 0 0 2px var(--spectrum-card-border-color-key-focus);
-      }
-=======
     border-color: var(--spectrum-card-border-color-key-focus);
     &:before {
       box-shadow: 0 0 0 2px var(--spectrum-card-border-color-key-focus);
->>>>>>> 40e5ff3a
     }
   }
 
