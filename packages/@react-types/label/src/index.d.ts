/*
 * Copyright 2020 Adobe. All rights reserved.
 * This file is licensed to you under the Apache License, Version 2.0 (the "License");
 * you may not use this file except in compliance with the License. You may obtain a copy
 * of the License at http://www.apache.org/licenses/LICENSE-2.0
 *
 * Unless required by applicable law or agreed to in writing, software distributed under
 * the License is distributed on an "AS IS" BASIS, WITHOUT WARRANTIES OR REPRESENTATIONS
 * OF ANY KIND, either express or implied. See the License for the specific language
 * governing permissions and limitations under the License.
 */

import {Alignment, DOMProps, LabelPosition, NecessityIndicator, StyleProps} from '@react-types/shared';
import {ElementType, HTMLAttributes, ReactElement, ReactNode} from 'react';

export interface LabelProps {
  children?: ReactNode,
  htmlFor?: string, // for compatibility with React
  for?: string,
  elementType?: ElementType
}

export interface SpectrumLabelProps extends LabelProps, DOMProps, StyleProps, HTMLAttributes<HTMLElement> {
  labelPosition?: LabelPosition, // default top
  labelAlign?: Alignment, // default start
  isRequired?: boolean,
  necessityIndicator?: NecessityIndicator, // default icon
  includeNecessityIndicatorInAccessibilityName?: boolean
}

export interface SpectrumFieldProps extends SpectrumLabelProps {
  children: ReactElement,
  label?: ReactNode,
  labelProps: HTMLAttributes<HTMLElement>,
<<<<<<< HEAD
  labelClassName?: string
=======
  wrapperClassName?: string
>>>>>>> abcd2598
}<|MERGE_RESOLUTION|>--- conflicted
+++ resolved
@@ -32,9 +32,6 @@
   children: ReactElement,
   label?: ReactNode,
   labelProps: HTMLAttributes<HTMLElement>,
-<<<<<<< HEAD
-  labelClassName?: string
-=======
+  labelClassName?: string,
   wrapperClassName?: string
->>>>>>> abcd2598
 }