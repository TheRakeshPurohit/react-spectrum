import {DOMProps, GridStyleProps} from '@react-types/shared';
<<<<<<< HEAD
import {ReactElement, ReactNodeArray} from 'react';

export interface GridProps extends DOMProps, GridStyleProps {
  children: ReactElement | ReactElement[] | ReactNodeArray,
  slots: {[key: string]: string}
=======
import {ReactNode} from 'react';

export type Slots = {[key: string]: string};

export interface GridProps extends DOMProps, GridStyleProps {
  children: ReactNode,
  slots: Slots
>>>>>>> 613a8f3a
}<|MERGE_RESOLUTION|>--- conflicted
+++ resolved
@@ -1,11 +1,4 @@
 import {DOMProps, GridStyleProps} from '@react-types/shared';
-<<<<<<< HEAD
-import {ReactElement, ReactNodeArray} from 'react';
-
-export interface GridProps extends DOMProps, GridStyleProps {
-  children: ReactElement | ReactElement[] | ReactNodeArray,
-  slots: {[key: string]: string}
-=======
 import {ReactNode} from 'react';
 
 export type Slots = {[key: string]: string};
@@ -13,5 +6,4 @@
 export interface GridProps extends DOMProps, GridStyleProps {
   children: ReactNode,
   slots: Slots
->>>>>>> 613a8f3a
 }